#!/usr/bin/env python3

"""
This file is part of the ddcontroller library (https://github.com/ansarid/ddcontroller).
Copyright (C) 2022  Daniyal Ansari

This program is free software: you can redistribute it and/or modify
it under the terms of the GNU General Public License as published by
the Free Software Foundation, either version 3 of the License, or
(at your option) any later version.

This program is distributed in the hope that it will be useful,
but WITHOUT ANY WARRANTY; without even the implied warranty of
MERCHANTABILITY or FITNESS FOR A PARTICULAR PURPOSE.  See the
GNU General Public License for more details.

You should have received a copy of the GNU General Public License
along with this program.  If not, see <https://www.gnu.org/licenses/>.
"""

import time
from ddcontroller.motor import Motor

# Create motor object (digital_pin, pwm_pin, pwm_frequency)
<<<<<<< HEAD
motor = Motor((11, 12), 220, )
=======
motor = Motor((11, 12), 220)
>>>>>>> 7d9fbae3

try:

    # Create infinite loop
    while True:

        # For loop iterating through values from 100 to -100 with an increment of -1
        for duty in range(100, -100, -1):

            # Divide duty by 100 because duty cycle input needs to be between -1 and 1
            duty /= 100

            # Print the current duty cycle
            print('Duty:', duty)

            # Set the duty cycle to the motor
            motor.set_duty(duty)

            # Run loop at 50Hz
            time.sleep(1/50)

except KeyboardInterrupt:
    print('Stopping...')

finally:
    # Clean up.
    motor.stop()
    print('Stopped.')<|MERGE_RESOLUTION|>--- conflicted
+++ resolved
@@ -22,11 +22,7 @@
 from ddcontroller.motor import Motor
 
 # Create motor object (digital_pin, pwm_pin, pwm_frequency)
-<<<<<<< HEAD
-motor = Motor((11, 12), 220, )
-=======
 motor = Motor((11, 12), 220)
->>>>>>> 7d9fbae3
 
 try:
 
